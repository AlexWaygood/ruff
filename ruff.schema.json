--- conflicted
+++ resolved
@@ -3844,11 +3844,8 @@
         "RUF041",
         "RUF048",
         "RUF05",
-<<<<<<< HEAD
         "RUF052",
-=======
         "RUF055",
->>>>>>> be07424e
         "RUF1",
         "RUF10",
         "RUF100",
