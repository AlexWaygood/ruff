--- conflicted
+++ resolved
@@ -7,33 +7,22 @@
 use rustc_hash::FxHashMap;
 
 use super::TypeVarVariance;
-<<<<<<< HEAD
-use crate::semantic_index::place_table;
+use crate::semantic_index::place::ScopedPlaceId;
+use crate::semantic_index::{SemanticIndex, place_table};
+use crate::types::constraints::{Constraints, OptionConstraintsExtension};
+use crate::types::context::InferContext;
+use crate::types::diagnostic::report_undeclared_protocol_member;
+use crate::types::variance::VarianceInferable;
 use crate::types::{
     AttributeAssignmentError, CallArguments, HasRelationToVisitor, Signature, UnionType,
 };
-=======
-use crate::semantic_index::place::ScopedPlaceId;
-use crate::semantic_index::{SemanticIndex, place_table};
-use crate::types::context::InferContext;
-use crate::types::diagnostic::report_undeclared_protocol_member;
->>>>>>> 7d0c8e04
 use crate::{
     Db, FxOrderSet,
     place::{Boundness, Place, PlaceAndQualifiers, place_from_bindings, place_from_declarations},
     semantic_index::{definition::Definition, use_def_map},
     types::{
-<<<<<<< HEAD
         BoundTypeVarInstance, CallableType, ClassBase, ClassLiteral, KnownFunction,
         NormalizedVisitor, PropertyInstanceType, Type, TypeMapping, TypeQualifiers, TypeRelation,
-        TypeTransformer,
-=======
-        BoundTypeVarInstance, CallableType, ClassBase, ClassLiteral, HasRelationToVisitor,
-        IsDisjointVisitor, KnownFunction, NormalizedVisitor, PropertyInstanceType, Signature, Type,
-        TypeMapping, TypeQualifiers, TypeRelation, VarianceInferable,
-        constraints::{Constraints, IteratorConstraintsExtension},
-        signatures::{Parameter, Parameters},
->>>>>>> 7d0c8e04
     },
 };
 
@@ -247,9 +236,12 @@
     ) -> C {
         // TODO: This could just return a bool as written, but this form is what will be needed to
         // combine the constraints when we do assignability checks on each member.
-        self.inner(db).keys().when_all(db, |member_name| {
-            C::from_bool(db, other.inner(db).contains_key(member_name))
-        })
+        C::from_bool(
+            db,
+            self.inner(db)
+                .keys()
+                .all(|member_name| other.inner(db).contains_key(member_name)),
+        )
     }
 
     pub(super) fn normalized_impl(self, db: &'db dyn Db, visitor: &NormalizedVisitor<'db>) -> Self {
@@ -331,8 +323,18 @@
 impl<'db> VarianceInferable<'db> for ProtocolInterface<'db> {
     fn variance_of(self, db: &'db dyn Db, typevar: BoundTypeVarInstance<'db>) -> TypeVarVariance {
         self.members(db)
-            // TODO do we need to switch on member kind?
-            .map(|member| member.ty().variance_of(db, typevar))
+            .flat_map(|member| {
+                member
+                    .instance_get_type(db)
+                    .into_iter()
+                    .map(|get_type| get_type.variance_of(db, typevar))
+                    .chain(
+                        member
+                            .instance_set_type()
+                            .into_iter()
+                            .map(|set_type| set_type.variance_of(db, typevar).flip()),
+                    )
+            })
             .collect()
     }
 }
@@ -514,32 +516,37 @@
         }
     }
 
-    fn is_satisfied_by(
+    fn is_satisfied_by<C: Constraints<'db>>(
         &self,
         db: &'db dyn Db,
         other: Type<'db>,
         attribute: &str,
         relation: TypeRelation,
-        visitor: &HasRelationToVisitor<'db>,
-    ) -> bool {
-        if let Some(get_type) = self.get_type {
-            let Place::Type(attribute_type, Boundness::Bound) = other.member(db, attribute).place
-            else {
-                return false;
-            };
-            if !attribute_type.has_relation_to_impl(db, get_type, relation, visitor) {
-                return false;
-            }
-        }
-        if let Some(set_type) = self.set_type {
-            if other
-                .validate_attribute_assignment(db, attribute, set_type)
-                .is_err()
-            {
-                return false;
-            }
-        }
-        true
+        visitor: &HasRelationToVisitor<'db, C>,
+    ) -> C {
+        let validate_getter = || {
+            self.get_type.when_none_or(db, |get_type| {
+                let Place::Type(attribute_type, Boundness::Bound) =
+                    other.member(db, attribute).place
+                else {
+                    return C::unsatisfiable(db);
+                };
+                attribute_type.has_relation_to_impl(db, get_type, relation, visitor)
+            })
+        };
+
+        let validate_setter = || {
+            self.set_type.when_none_or(db, |set_type| {
+                C::from_bool(
+                    db,
+                    other
+                        .validate_attribute_assignment(db, attribute, set_type)
+                        .is_ok(),
+                )
+            })
+        };
+
+        validate_getter().and(db, validate_setter)
     }
 }
 
@@ -580,52 +587,56 @@
         }
     }
 
-    fn is_satisfied_by(
+    fn is_satisfied_by<C: Constraints<'db>>(
         &self,
         db: &'db dyn Db,
         other: Type<'db>,
         attribute: &str,
         qualifiers: TypeQualifiers,
         relation: TypeRelation,
-        visitor: &HasRelationToVisitor<'db>,
-    ) -> bool {
+        visitor: &HasRelationToVisitor<'db, C>,
+    ) -> C {
         // An attribute member must always be bound on the instance,
         // and have the correct type.
         let Place::Type(attribute_type, Boundness::Bound) = other.member(db, attribute).place
         else {
-            return false;
+            return C::unsatisfiable(db);
         };
-        if !attribute_type.has_relation_to_impl(db, self.ty, relation, visitor) {
-            return false;
-        }
-
-        // If the attribute member was declared as a `ClassVar` in the protocol
-        // or had a class-level default, it must also be bound on the meta-type
-        // of the instance, and have the correct type there too.
-        if self.bound_on_class.is_yes() {
-            let Place::Type(meta_attribute_type, Boundness::Bound) =
-                other.to_meta_type(db).member(db, attribute).place
-            else {
-                return false;
-            };
-            if !meta_attribute_type.has_relation_to_impl(db, self.ty, relation, visitor) {
-                return false;
-            }
-        }
-
-        // If the attribute member was declared as a `ClassVar` in the protocol,
-        // it must be valid to assign to it on the meta-type of the instance.
-        // Otherwise, it must be valid to assign to it on the instance.
-        if qualifiers.contains(TypeQualifiers::CLASS_VAR) {
-            other
-                .to_meta_type(db)
-                .validate_attribute_assignment(db, attribute, self.ty)
-                .is_ok()
-        } else {
-            other
-                .validate_attribute_assignment(db, attribute, self.ty)
-                .is_ok()
-        }
+
+        attribute_type
+            .has_relation_to_impl(db, self.ty, relation, visitor)
+            .and(db, || {
+                // If the attribute member was declared as a `ClassVar` in the protocol
+                // or had a class-level default, it must also be bound on the meta-type
+                // of the instance, and have the correct type there too.
+                if self.bound_on_class.is_no() {
+                    return C::always_satisfiable(db);
+                }
+                let Place::Type(meta_attribute_type, Boundness::Bound) =
+                    other.to_meta_type(db).member(db, attribute).place
+                else {
+                    return C::unsatisfiable(db);
+                };
+                meta_attribute_type.has_relation_to_impl(db, self.ty, relation, visitor)
+            })
+            .and(db, || {
+                // If the attribute member was declared as a `ClassVar` in the protocol,
+                // it must be valid to assign to it on the meta-type of the instance.
+                // Otherwise, it must be valid to assign to it on the instance.
+                C::from_bool(
+                    db,
+                    if qualifiers.contains(TypeQualifiers::CLASS_VAR) {
+                        other
+                            .to_meta_type(db)
+                            .validate_attribute_assignment(db, attribute, self.ty)
+                            .is_ok()
+                    } else {
+                        other
+                            .validate_attribute_assignment(db, attribute, self.ty)
+                            .is_ok()
+                    },
+                )
+            })
     }
 }
 
@@ -746,7 +757,6 @@
         }
     }
 
-<<<<<<< HEAD
     pub(super) fn instance_set_type(&self) -> Result<Type<'db>, AttributeAssignmentError<'db>> {
         match self.kind {
             ProtocolMemberKind::Property(property) => property
@@ -761,18 +771,6 @@
                     Ok(attribute.ty)
                 }
             }
-=======
-    pub(super) fn has_disjoint_type_from<C: Constraints<'db>>(
-        &self,
-        db: &'db dyn Db,
-        other: Type<'db>,
-        visitor: &IsDisjointVisitor<'db, C>,
-    ) -> C {
-        match &self.kind {
-            // TODO: implement disjointness for property/method members as well as attribute members
-            ProtocolMemberKind::Property(_) | ProtocolMemberKind::Method(_) => C::unsatisfiable(db),
-            ProtocolMemberKind::Other(ty) => ty.is_disjoint_from_impl(db, other, visitor),
->>>>>>> 7d0c8e04
         }
     }
 
@@ -783,13 +781,8 @@
         db: &'db dyn Db,
         other: Type<'db>,
         relation: TypeRelation,
-<<<<<<< HEAD
-        visitor: &HasRelationToVisitor<'db>,
-    ) -> bool {
-=======
         visitor: &HasRelationToVisitor<'db, C>,
     ) -> C {
->>>>>>> 7d0c8e04
         match &self.kind {
             // TODO: consider the types of the attribute on `other` for method members
             ProtocolMemberKind::Method(_) => C::from_bool(
@@ -800,32 +793,11 @@
                 ),
             ),
             // TODO: consider the types of the attribute on `other` for property members
-<<<<<<< HEAD
             ProtocolMemberKind::Property(property) => {
                 property.is_satisfied_by(db, other, self.name, relation, visitor)
             }
             ProtocolMemberKind::Attribute(attribute) => {
                 attribute.is_satisfied_by(db, other, self.name, self.qualifiers, relation, visitor)
-=======
-            ProtocolMemberKind::Property(_) => C::from_bool(
-                db,
-                matches!(
-                    other.member(db, self.name).place,
-                    Place::Type(_, Boundness::Bound)
-                ),
-            ),
-            ProtocolMemberKind::Other(member_type) => {
-                let Place::Type(attribute_type, Boundness::Bound) =
-                    other.member(db, self.name).place
-                else {
-                    return C::unsatisfiable(db);
-                };
-                member_type
-                    .has_relation_to_impl(db, attribute_type, relation, visitor)
-                    .and(db, || {
-                        attribute_type.has_relation_to_impl(db, *member_type, relation, visitor)
-                    })
->>>>>>> 7d0c8e04
             }
         }
     }
@@ -888,6 +860,10 @@
     const fn is_yes(self) -> bool {
         matches!(self, BoundOnClass::Yes)
     }
+
+    const fn is_no(self) -> bool {
+        matches!(self, BoundOnClass::No)
+    }
 }
 
 /// Inner Salsa query for [`ProtocolClassLiteral::interface`].
